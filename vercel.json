{
  "builds": [
    {
<<<<<<< HEAD
      "src": "package.json",
      "use": "@vercel/static-build",
      "config": { "distDir": "dist" }
    },
    {
      "src": "api/**/*.py",
=======
      "src": "api/generate_warning_report.py",
>>>>>>> 686d425a
      "use": "@vercel/python"
    }
  ],
  "rewrites": [
    {
<<<<<<< HEAD
      "source": "/api/(.*)",
      "destination": "/api/$1"
    },
    {
      "source": "/(.*)",
      "destination": "/index.html"
=======
      "source": "/api/generate_warning_report",
      "destination": "/api/generate_warning_report.py"
>>>>>>> 686d425a
    }
  ]
}<|MERGE_RESOLUTION|>--- conflicted
+++ resolved
@@ -1,32 +1,23 @@
 {
   "builds": [
     {
-<<<<<<< HEAD
       "src": "package.json",
       "use": "@vercel/static-build",
       "config": { "distDir": "dist" }
     },
     {
       "src": "api/**/*.py",
-=======
-      "src": "api/generate_warning_report.py",
->>>>>>> 686d425a
       "use": "@vercel/python"
     }
   ],
   "rewrites": [
     {
-<<<<<<< HEAD
       "source": "/api/(.*)",
       "destination": "/api/$1"
     },
     {
       "source": "/(.*)",
       "destination": "/index.html"
-=======
-      "source": "/api/generate_warning_report",
-      "destination": "/api/generate_warning_report.py"
->>>>>>> 686d425a
     }
   ]
 }